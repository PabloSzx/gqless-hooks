--- conflicted
+++ resolved
@@ -46,6 +46,8 @@
 
 export type Maybe<T> = T | null | undefined;
 
+type Headers = Record<string, string | number | boolean>;
+
 export const NoCacheMergeWarn =
   'gqless-hooks | Caching merge still is not being handled in this version';
 
@@ -83,25 +85,17 @@
 
 export const emptyCallback = () => {};
 
-<<<<<<< HEAD
-export const useFetchCallback = (
-  dispatch: Dispatch<IDispatch>,
-  endpoint: string,
-  fetchPolicy: FetchPolicy | undefined,
-  headers?: Record<string, string>,
-  effects?: {
-=======
 export const useFetchCallback = (args: {
   dispatch: Dispatch<IDispatch>;
   endpoint: string;
   fetchPolicy: FetchPolicy | undefined;
   effects: {
->>>>>>> f92b33fd
     onPreEffect?: () => void;
     onSuccessEffect?: () => void;
     onErrorEffect?: (err: any) => void;
   };
   type?: 'query' | 'mutation';
+  headers?: Headers;
 }) => {
   const argsRef = useRef(args);
   argsRef.current = args;
@@ -114,6 +108,7 @@
         fetchPolicy,
         effects,
         type = 'query',
+        headers,
       } = argsRef.current;
 
       effects.onPreEffect?.();
@@ -182,10 +177,6 @@
 
       return json;
     },
-<<<<<<< HEAD
-    [dispatch, endpoint, fetchPolicy, headers, type]
-=======
     [argsRef]
->>>>>>> f92b33fd
   );
 };