--- conflicted
+++ resolved
@@ -70,14 +70,6 @@
     lazy ? LazyInitialState : EarlyInitialState
   );
 
-<<<<<<< HEAD
-  const fetchQuery = useFetchCallback(
-    dispatch,
-    endpoint,
-    fetchPolicy,
-    headers
-  );
-=======
   const fetchQuery = useFetchCallback({
     dispatch,
     endpoint,
@@ -89,8 +81,8 @@
         }
       },
     },
+    headers,
   });
->>>>>>> f92b33fd
 
   const initialQueryClient = useMemo(() => {
     return new Client<Query>(schema.Query, fetchQuery);
