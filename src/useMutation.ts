--- conflicted
+++ resolved
@@ -57,12 +57,7 @@
     dispatch,
     endpoint,
     fetchPolicy,
-<<<<<<< HEAD
-    headers,
-    {
-=======
     effects: {
->>>>>>> f92b33fd
       onPreEffect: () => {
         switch (fetchPolicy) {
           case 'no-cache':
@@ -78,6 +73,7 @@
       },
     },
     type: 'mutation',
+    headers,
   });
 
   const mutationCallback = useCallback<
